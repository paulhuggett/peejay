--- conflicted
+++ resolved
@@ -26,11 +26,8 @@
   test_json.cpp
   test_object.cpp
   test_number.cpp
-<<<<<<< HEAD
+  test_pointer_based_iterator.cpp
   test_schema.cpp
-=======
-  test_pointer_based_iterator.cpp
->>>>>>> d22071b0
   test_small_vector.cpp
   test_stack.cpp
   test_string.cpp
