//===- include/peejay/dom.hpp -----------------------------*- mode: C++ -*-===//
//*      _                  *
//*   __| | ___  _ __ ___   *
//*  / _` |/ _ \| '_ ` _ \  *
//* | (_| | (_) | | | | | | *
//*  \__,_|\___/|_| |_| |_| *
//*                         *
//===----------------------------------------------------------------------===//
//
// Distributed under the Apache License v2.0.
// See https://github.com/paulhuggett/peejay/blob/main/LICENSE.TXT
// for license information.
// SPDX-License-Identifier: Apache-2.0
//
//===----------------------------------------------------------------------===//
/// \file dom.hpp
/// \brief Provides a simple document-object-module backend for the PJ JSON
///   parser.
///
/// The Document Object Model (DOM) is a data representation of the objects
/// that comprise the structure and content of a JSON document.
#ifndef PEEJAY_DOM_HPP
#define PEEJAY_DOM_HPP

#include <unordered_map>
#include <vector>

#include "peejay/almost_equal.hpp"
#include "peejay/json.hpp"
#include "peejay/small_vector.hpp"

namespace peejay {

struct element;
struct null {
  bool operator== (null /*unused*/) const noexcept { return true; }
#if !PEEJAY_CXX20
  bool operator!= (null /*unused*/) const noexcept { return false; }
#endif  // !PEEJAY_CXX20
};

struct mark {
  bool operator== (mark /*unused*/) const noexcept { return true; }
#if !PEEJAY_CXX20
  bool operator!= (mark /*unused*/) const noexcept { return false; }
#endif  // !PEEJAY_CXX20
};
using object = std::shared_ptr<std::unordered_map<u8string, element>>;
<<<<<<< HEAD
using array = std::shared_ptr<small_vector<element, 8>>;
using variant = std::variant<int64_t, uint64_t, double, bool, null, u8string,
                             array, object, mark>;
=======
using array = std::shared_ptr<small_vector<element, 16>>;
using variant = std::variant<std::int64_t, double, bool, null, u8string, array,
                             object, mark>;
>>>>>>> 52d40586
struct element : variant {
  using variant::variant;

  bool operator== (element const &rhs) const {
    if (this->index () != rhs.index ()) {
      return false;
    }
    if (this->valueless_by_exception ()) {
      return true;
    }
    return std::visit (
        [&rhs] (auto const &lhs) {
          using T = std::decay_t<decltype (lhs)>;
          bool resl = false;
          if constexpr (std::is_same_v<T, object>) {
            resl = *lhs == *std::get<object> (rhs);
          } else if constexpr (std::is_same_v<T, array>) {
            resl = *lhs == *std::get<array> (rhs);
          } else if constexpr (std::is_floating_point_v<T>) {
            resl = almost_equal (lhs, std::get<T> (rhs));
          } else {
            resl = lhs == std::get<T> (rhs);
          }
          return resl;
        },
        *this);
  }
};

/// \brief A PJ JSON parser backend which constructs a DOM using instances of
///   peejay::element.
template <std::size_t StackSize>
class dom {
public:
  static constexpr std::size_t stack_size = StackSize;

  dom () = default;
  dom (dom const &) = delete;
  dom (dom &&) noexcept = default;
  ~dom () noexcept = default;

  dom &operator= (dom const &) = delete;
  dom &operator= (dom &&) noexcept = default;

  std::optional<element> result () noexcept {
    if (stack_->empty ()) {
      return {std::nullopt};
    }
    return {std::move (stack_->top ())};
  }

  std::error_code string_value (u8string_view const &s);
  std::error_code integer_value (std::int64_t v);
  std::error_code double_value (double v);
  std::error_code boolean_value (bool v);
  std::error_code null_value ();

  std::error_code begin_array ();
  std::error_code end_array ();

  std::error_code begin_object () { return this->begin_array (); }
  std::error_code key (u8string_view const &s) {
    return this->string_value (s);
  }
  std::error_code end_object ();

private:
  [[nodiscard]] std::size_t elements_until_mark () const noexcept;

  using stack_type = stack<element, arrayvec<element, stack_size>>;
  std::unique_ptr<stack_type> stack_ = std::make_unique<stack_type> ();
};

template <std::size_t StackSize = 1024>
dom () -> dom<StackSize>;

// string
// ~~~~~~
template <std::size_t StackSize>
std::error_code dom<StackSize>::string_value (icubaby::u8string_view const &s) {
  if (stack_->size () >= stack_size) {
    return error::dom_nesting_too_deep;
  }
  stack_->emplace (icubaby::u8string{s});
  return error::none;
}

// integer
// ~~~~~~~
template <std::size_t StackSize>
std::error_code dom<StackSize>::integer_value (std::int64_t v) {
  if (stack_->size () >= stack_size) {
    return error::dom_nesting_too_deep;
  }
  stack_->emplace (v);
  return error::none;
}

// double
// ~~~~~~
template <std::size_t StackSize>
std::error_code dom<StackSize>::double_value (double v) {
  if (stack_->size () >= stack_size) {
    return error::dom_nesting_too_deep;
  }
  stack_->emplace (v);
  return error::none;
}

// boolean
// ~~~~~~~
template <std::size_t StackSize>
std::error_code dom<StackSize>::boolean_value (bool v) {
  if (stack_->size () >= stack_size) {
    return error::dom_nesting_too_deep;
  }
  stack_->emplace (v);
  return error::none;
}

// null
// ~~~~
template <std::size_t StackSize>
std::error_code dom<StackSize>::null_value () {
  if (stack_->size () >= stack_size) {
    return error::dom_nesting_too_deep;
  }
  stack_->emplace (null{});
  return error::none;
}

// begin array
// ~~~~~~~~~~~
template <std::size_t StackSize>
std::error_code dom<StackSize>::begin_array () {
  if (stack_->size () >= stack_size) {
    return error::dom_nesting_too_deep;
  }
  stack_->emplace (mark{});
  return error::none;
}

// end array
// ~~~~~~~~~
template <std::size_t StackSize>
std::error_code dom<StackSize>::end_array () {
  auto arr = std::make_shared<array::element_type> ();
  std::size_t const size = this->elements_until_mark ();
  arr->reserve (size);
  for (;;) {
    auto &top = stack_->top ();
    if (std::holds_alternative<mark> (top)) {
      stack_->pop ();
      break;
    }
    arr->emplace_back (std::move (top));
    stack_->pop ();
  }
  assert (arr->size () == size);
#if __cpp_lib_ranges
  std::ranges::reverse (*arr);
#else
  std::reverse (std::begin (*arr), std::end (*arr));
#endif
  stack_->emplace (std::move (arr));
  return error::none;
}

// end object
// ~~~~~~~~~~
template <std::size_t StackSize>
std::error_code dom<StackSize>::end_object () {
  assert (this->elements_until_mark () % 2U == 0U);
  typename object::element_type::size_type const size =
      this->elements_until_mark () / 2U;
  auto obj = std::make_shared<object::element_type> (size);
  for (;;) {
    element value = std::move (stack_->top ());
    stack_->pop ();
    if (std::holds_alternative<mark> (value)) {
      break;
    }
    auto &key = stack_->top ();
    assert (std::holds_alternative<u8string> (key));
    obj->try_emplace (std::move (std::get<icubaby::u8string> (key)),
                      std::move (value));
    stack_->pop ();
  }
  // The presence of duplicate keys can mean that we end up with fewer entries
  // in the map than there were key/value pairs on the stack.
  assert (obj->size () <= size);
  stack_->emplace (std::move (obj));
  return error::none;
}

// elements until mark
// ~~~~~~~~~~~~~~~~~~~
template <std::size_t StackSize>
std::size_t dom<StackSize>::elements_until_mark () const noexcept {
  auto rend = std::rend (*stack_);
  auto pos = std::find_if (std::rbegin (*stack_), rend, [] (element const &v) {
    return std::holds_alternative<mark> (v);
  });
  if (pos == rend) {
    return 0;
  }

  auto const result = std::distance (pos.base (), std::end (*stack_));
  assert (result >= 0);
  return static_cast<std::make_unsigned_t<decltype (result)>> (result);
}

template <std::size_t Size1, std::size_t Size2>
constexpr bool operator== (typename dom<Size1>::element const &lhs,
                           typename dom<Size2>::element const &rhs) {
  return static_cast<typename dom<Size1>::variant const &> (lhs) ==
         static_cast<typename dom<Size2>::variant const &> (rhs);
}
#if !PEEJAY_CXX20
template <std::size_t Size1, std::size_t Size2>
constexpr bool operator!= (typename dom<Size1>::element const &lhs,
                           typename dom<Size2>::element const &rhs) {
  return !operator== (lhs, rhs);
}
#endif  // !PEEJAY_CXX20

}  // end namespace peejay

#endif  // PEEJAY_DOM_HPP<|MERGE_RESOLUTION|>--- conflicted
+++ resolved
@@ -46,15 +46,10 @@
 #endif  // !PEEJAY_CXX20
 };
 using object = std::shared_ptr<std::unordered_map<u8string, element>>;
-<<<<<<< HEAD
 using array = std::shared_ptr<small_vector<element, 8>>;
-using variant = std::variant<int64_t, uint64_t, double, bool, null, u8string,
-                             array, object, mark>;
-=======
-using array = std::shared_ptr<small_vector<element, 16>>;
 using variant = std::variant<std::int64_t, double, bool, null, u8string, array,
                              object, mark>;
->>>>>>> 52d40586
+
 struct element : variant {
   using variant::variant;
 
